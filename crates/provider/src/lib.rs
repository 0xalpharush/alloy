--- conflicted
+++ resolved
@@ -41,13 +41,8 @@
 
 mod provider;
 pub use provider::{
-<<<<<<< HEAD
-    EthCall, FilterPollerBuilder, Provider, ProviderCall, RootProvider, RpcWithBlock, SendableTx,
-    TraceCallList, WalletProvider,
-=======
-    builder, EthCall, FilterPollerBuilder, Provider, RootProvider, RpcWithBlock, SendableTx,
-    WalletProvider,
->>>>>>> 60cd429b
+    builder, EthCall, FilterPollerBuilder, Provider, ProviderCall, RootProvider, RpcWithBlock,
+    SendableTx, WalletProvider,
 };
 
 pub mod utils;
