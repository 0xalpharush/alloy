#[cfg(not(feature = "std"))]
use alloc::vec::Vec;
use core::fmt;

use crate::{Signed, Transaction, TxEip1559, TxEip2930, TxEip7702, TxLegacy};
use alloy_eips::{
    eip2718::{Decodable2718, Eip2718Error, Eip2718Result, Encodable2718},
    eip2930::AccessList,
};
use alloy_primitives::{TxKind, B256};
use alloy_rlp::{Decodable, Encodable, Header};

use crate::transaction::eip4844::{TxEip4844, TxEip4844Variant, TxEip4844WithSidecar};

/// Ethereum `TransactionType` flags as specified in EIPs [2718], [1559], [2930],
/// [4844], and [7702].
///
/// [2718]: https://eips.ethereum.org/EIPS/eip-2718
/// [1559]: https://eips.ethereum.org/EIPS/eip-1559
/// [2930]: https://eips.ethereum.org/EIPS/eip-2930
/// [4844]: https://eips.ethereum.org/EIPS/eip-4844
/// [7702]: https://eips.ethereum.org/EIPS/eip-7702
#[repr(u8)]
#[derive(Clone, Copy, Debug, PartialEq, Eq, PartialOrd, Ord, Hash)]
#[doc(alias = "TransactionType")]
pub enum TxType {
    /// Legacy transaction type.
    Legacy = 0,
    /// EIP-2930 transaction type.
    Eip2930 = 1,
    /// EIP-1559 transaction type.
    Eip1559 = 2,
    /// EIP-4844 transaction type.
    Eip4844 = 3,
    /// EIP-7702 transaction type.
    Eip7702 = 4,
}

impl From<TxType> for u8 {
    fn from(value: TxType) -> Self {
        value as Self
    }
}

impl fmt::Display for TxType {
    fn fmt(&self, f: &mut fmt::Formatter<'_>) -> fmt::Result {
        match self {
            Self::Legacy => write!(f, "Legacy"),
            Self::Eip2930 => write!(f, "EIP-2930"),
            Self::Eip1559 => write!(f, "EIP-1559"),
            Self::Eip4844 => write!(f, "EIP-4844"),
            Self::Eip7702 => write!(f, "EIP-7702"),
        }
    }
}

#[cfg(any(test, feature = "arbitrary"))]
impl<'a> arbitrary::Arbitrary<'a> for TxType {
    fn arbitrary(u: &mut arbitrary::Unstructured<'_>) -> arbitrary::Result<Self> {
        Ok(u.int_in_range(0u8..=3)?.try_into().unwrap())
    }
}

impl TryFrom<u8> for TxType {
    type Error = Eip2718Error;

    fn try_from(value: u8) -> Result<Self, Self::Error> {
        Ok(match value {
            0 => Self::Legacy,
            1 => Self::Eip2930,
            2 => Self::Eip1559,
            3 => Self::Eip4844,
            4 => Self::Eip7702,
            _ => return Err(Eip2718Error::UnexpectedType(value)),
        })
    }
}

/// The Ethereum [EIP-2718] Transaction Envelope.
///
/// # Note:
///
/// This enum distinguishes between tagged and untagged legacy transactions, as
/// the in-protocol merkle tree may commit to EITHER 0-prefixed or raw.
/// Therefore we must ensure that encoding returns the precise byte-array that
/// was decoded, preserving the presence or absence of the `TransactionType`
/// flag.
///
/// [EIP-2718]: https://eips.ethereum.org/EIPS/eip-2718
#[derive(Clone, Debug, PartialEq, Eq)]
#[cfg_attr(feature = "serde", derive(serde::Serialize, serde::Deserialize))]
#[cfg_attr(feature = "serde", serde(tag = "type"))]
#[doc(alias = "TransactionEnvelope")]
#[non_exhaustive]
pub enum TxEnvelope {
    /// An untagged [`TxLegacy`].
    #[cfg_attr(feature = "serde", serde(rename = "0x0", alias = "0x00"))]
    Legacy(Signed<TxLegacy>),
    /// A [`TxEip2930`] tagged with type 1.
    #[cfg_attr(feature = "serde", serde(rename = "0x1", alias = "0x01"))]
    Eip2930(Signed<TxEip2930>),
    /// A [`TxEip1559`] tagged with type 2.
    #[cfg_attr(feature = "serde", serde(rename = "0x2", alias = "0x02"))]
    Eip1559(Signed<TxEip1559>),
    /// A TxEip4844 tagged with type 3.
    /// An EIP-4844 transaction has two network representations:
    /// 1 - The transaction itself, which is a regular RLP-encoded transaction and used to retrieve
    /// historical transactions..
    ///
    /// 2 - The transaction with a sidecar, which is the form used to
    /// send transactions to the network.
    #[cfg_attr(feature = "serde", serde(rename = "0x3", alias = "0x03"))]
    Eip4844(Signed<TxEip4844Variant>),
    /// A [`TxEip7702`] tagged with type 4.
    #[cfg_attr(feature = "serde", serde(rename = "0x4", alias = "0x04"))]
    Eip7702(Signed<TxEip7702>),
}

impl From<Signed<TxLegacy>> for TxEnvelope {
    fn from(v: Signed<TxLegacy>) -> Self {
        Self::Legacy(v)
    }
}

impl From<Signed<TxEip2930>> for TxEnvelope {
    fn from(v: Signed<TxEip2930>) -> Self {
        Self::Eip2930(v)
    }
}

impl From<Signed<TxEip1559>> for TxEnvelope {
    fn from(v: Signed<TxEip1559>) -> Self {
        Self::Eip1559(v)
    }
}

impl From<Signed<TxEip4844Variant>> for TxEnvelope {
    fn from(v: Signed<TxEip4844Variant>) -> Self {
        Self::Eip4844(v)
    }
}

impl From<Signed<TxEip4844>> for TxEnvelope {
    fn from(v: Signed<TxEip4844>) -> Self {
        let (tx, signature, hash) = v.into_parts();
        Self::Eip4844(Signed::new_unchecked(tx.into(), signature, hash))
    }
}

impl From<Signed<TxEip4844WithSidecar>> for TxEnvelope {
    fn from(v: Signed<TxEip4844WithSidecar>) -> Self {
        let (tx, signature, hash) = v.into_parts();
        Self::Eip4844(Signed::new_unchecked(tx.into(), signature, hash))
    }
}

impl From<Signed<TxEip7702>> for TxEnvelope {
    fn from(v: Signed<TxEip7702>) -> Self {
        Self::Eip7702(v)
    }
}

impl TxEnvelope {
    /// Returns true if the transaction is a legacy transaction.
    #[inline]
    pub const fn is_legacy(&self) -> bool {
        matches!(self, Self::Legacy(_))
    }

    /// Returns true if the transaction is an EIP-2930 transaction.
    #[inline]
    pub const fn is_eip2930(&self) -> bool {
        matches!(self, Self::Eip2930(_))
    }

    /// Returns true if the transaction is an EIP-1559 transaction.
    #[inline]
    pub const fn is_eip1559(&self) -> bool {
        matches!(self, Self::Eip1559(_))
    }

    /// Returns true if the transaction is an EIP-4844 transaction.
    #[inline]
    pub const fn is_eip4844(&self) -> bool {
        matches!(self, Self::Eip4844(_))
    }

    /// Returns true if the transaction is an EIP-7702 transaction.
    #[inline]
    pub const fn is_eip7702(&self) -> bool {
        matches!(self, Self::Eip7702(_))
    }

    /// Returns the [`TxLegacy`] variant if the transaction is a legacy transaction.
    pub const fn as_legacy(&self) -> Option<&Signed<TxLegacy>> {
        match self {
            Self::Legacy(tx) => Some(tx),
            _ => None,
        }
    }

    /// Returns the [`TxEip2930`] variant if the transaction is an EIP-2930 transaction.
    pub const fn as_eip2930(&self) -> Option<&Signed<TxEip2930>> {
        match self {
            Self::Eip2930(tx) => Some(tx),
            _ => None,
        }
    }

    /// Returns the [`TxEip1559`] variant if the transaction is an EIP-1559 transaction.
    pub const fn as_eip1559(&self) -> Option<&Signed<TxEip1559>> {
        match self {
            Self::Eip1559(tx) => Some(tx),
            _ => None,
        }
    }

    /// Returns the [`TxEip4844`] variant if the transaction is an EIP-4844 transaction.
    pub const fn as_eip4844(&self) -> Option<&Signed<TxEip4844Variant>> {
        match self {
            Self::Eip4844(tx) => Some(tx),
            _ => None,
        }
    }

    /// Returns the [`TxEip7702`] variant if the transaction is an EIP-7702 transaction.
    pub const fn as_eip7702(&self) -> Option<&Signed<TxEip7702>> {
        match self {
            Self::Eip7702(tx) => Some(tx),
            _ => None,
        }
    }

    /// Recover the signer of the transaction.
    #[cfg(feature = "k256")]
    pub fn recover_signer(
        &self,
    ) -> Result<alloy_primitives::Address, alloy_primitives::SignatureError> {
        match self {
            Self::Legacy(tx) => tx.recover_signer(),
            Self::Eip2930(tx) => tx.recover_signer(),
            Self::Eip1559(tx) => tx.recover_signer(),
            Self::Eip4844(tx) => tx.recover_signer(),
            Self::Eip7702(tx) => tx.recover_signer(),
        }
    }

    /// Calculate the signing hash for the transaction.
    pub fn signature_hash(&self) -> B256 {
        match self {
            Self::Legacy(tx) => tx.signature_hash(),
            Self::Eip2930(tx) => tx.signature_hash(),
            Self::Eip1559(tx) => tx.signature_hash(),
            Self::Eip4844(tx) => tx.signature_hash(),
            Self::Eip7702(tx) => tx.signature_hash(),
        }
    }

    /// Return the hash of the inner Signed.
    #[doc(alias = "transaction_hash")]
    pub const fn tx_hash(&self) -> &B256 {
        match self {
            Self::Legacy(tx) => tx.hash(),
            Self::Eip2930(tx) => tx.hash(),
            Self::Eip1559(tx) => tx.hash(),
            Self::Eip4844(tx) => tx.hash(),
            Self::Eip7702(tx) => tx.hash(),
        }
    }

    /// Return the [`TxType`] of the inner txn.
    #[doc(alias = "transaction_type")]
    pub const fn tx_type(&self) -> TxType {
        match self {
            Self::Legacy(_) => TxType::Legacy,
            Self::Eip2930(_) => TxType::Eip2930,
            Self::Eip1559(_) => TxType::Eip1559,
            Self::Eip4844(_) => TxType::Eip4844,
            Self::Eip7702(_) => TxType::Eip7702,
        }
    }

    /// Return the length of the inner txn, __without a type byte__.
    pub fn inner_length(&self) -> usize {
        match self {
            Self::Legacy(t) => t.tx().fields_len() + t.signature().rlp_vrs_len(),
            Self::Eip2930(t) => {
                let payload_length = t.tx().fields_len() + t.signature().rlp_vrs_len();
                Header { list: true, payload_length }.length() + payload_length
            }
            Self::Eip1559(t) => {
                let payload_length = t.tx().fields_len() + t.signature().rlp_vrs_len();
                Header { list: true, payload_length }.length() + payload_length
            }
            Self::Eip4844(t) => match t.tx() {
                TxEip4844Variant::TxEip4844(tx) => {
                    let payload_length = tx.fields_len() + t.signature().rlp_vrs_len();
                    Header { list: true, payload_length }.length() + payload_length
                }
                TxEip4844Variant::TxEip4844WithSidecar(tx) => {
                    let inner_payload_length = tx.tx().fields_len() + t.signature().rlp_vrs_len();
                    let inner_header = Header { list: true, payload_length: inner_payload_length };

                    let outer_payload_length =
                        inner_header.length() + inner_payload_length + tx.sidecar.fields_len();
                    let outer_header = Header { list: true, payload_length: outer_payload_length };

                    outer_header.length() + outer_payload_length
                }
            },
            Self::Eip7702(t) => {
                let payload_length = t.tx().fields_len() + t.signature().rlp_vrs_len();
                Header { list: true, payload_length }.length() + payload_length
            }
        }
    }

    /// Return the RLP payload length of the network-serialized wrapper
    fn rlp_payload_length(&self) -> usize {
        if let Self::Legacy(t) = self {
            let payload_length = t.tx().fields_len() + t.signature().rlp_vrs_len();
            return Header { list: true, payload_length }.length() + payload_length;
        }
        // length of inner tx body
        let inner_length = self.inner_length();
        // with tx type byte
        inner_length + 1
    }
}

impl Encodable for TxEnvelope {
    fn encode(&self, out: &mut dyn alloy_rlp::BufMut) {
        self.network_encode(out)
    }

    fn length(&self) -> usize {
        let mut payload_length = self.rlp_payload_length();
        if !self.is_legacy() {
            payload_length += Header { list: false, payload_length }.length();
        }

        payload_length
    }
}

impl Decodable for TxEnvelope {
    fn decode(buf: &mut &[u8]) -> alloy_rlp::Result<Self> {
        match Self::network_decode(buf) {
            Ok(t) => Ok(t),
            Err(Eip2718Error::RlpError(e)) => Err(e),
            Err(Eip2718Error::UnexpectedType(_)) => {
                Err(alloy_rlp::Error::Custom("unexpected tx type"))
            }
            _ => Err(alloy_rlp::Error::Custom("unknown error decoding tx envelope")),
        }
    }
}

impl Decodable2718 for TxEnvelope {
    fn typed_decode(ty: u8, buf: &mut &[u8]) -> Eip2718Result<Self> {
        match ty.try_into().map_err(|_| alloy_rlp::Error::Custom("unexpected tx type"))? {
            TxType::Eip2930 => Ok(TxEip2930::decode_signed_fields(buf)?.into()),
            TxType::Eip1559 => Ok(TxEip1559::decode_signed_fields(buf)?.into()),
            TxType::Eip4844 => Ok(TxEip4844Variant::decode_signed_fields(buf)?.into()),
            TxType::Eip7702 => Ok(TxEip7702::decode_signed_fields(buf)?.into()),
            TxType::Legacy => Err(Eip2718Error::UnexpectedType(0)),
        }
    }

    fn fallback_decode(buf: &mut &[u8]) -> Eip2718Result<Self> {
        Ok(TxLegacy::decode_signed_fields(buf)?.into())
    }
}

impl Encodable2718 for TxEnvelope {
    fn type_flag(&self) -> Option<u8> {
        match self {
            Self::Legacy(_) => None,
            Self::Eip2930(_) => Some(TxType::Eip2930.into()),
            Self::Eip1559(_) => Some(TxType::Eip1559.into()),
            Self::Eip4844(_) => Some(TxType::Eip4844.into()),
            Self::Eip7702(_) => Some(TxType::Eip7702.into()),
        }
    }

    fn encode_2718_len(&self) -> usize {
        self.inner_length() + !self.is_legacy() as usize
    }

    fn encode_2718(&self, out: &mut dyn alloy_rlp::BufMut) {
        match self {
            // Legacy transactions have no difference between network and 2718
            Self::Legacy(tx) => tx.tx().encode_with_signature_fields(tx.signature(), out),
            Self::Eip2930(tx) => {
                tx.tx().encode_with_signature(tx.signature(), out, false);
            }
            Self::Eip1559(tx) => {
                tx.tx().encode_with_signature(tx.signature(), out, false);
            }
            Self::Eip4844(tx) => {
                tx.tx().encode_with_signature(tx.signature(), out, false);
            }
            Self::Eip7702(tx) => {
                tx.tx().encode_with_signature(tx.signature(), out, false);
            }
        }
    }
}

impl Transaction for TxEnvelope {
    fn chain_id(&self) -> Option<alloy_primitives::ChainId> {
        match self {
            Self::Legacy(tx) => tx.tx().chain_id(),
            Self::Eip2930(tx) => tx.tx().chain_id(),
            Self::Eip1559(tx) => tx.tx().chain_id(),
            Self::Eip4844(tx) => tx.tx().chain_id(),
            Self::Eip7702(tx) => tx.tx().chain_id(),
        }
    }

    fn gas_limit(&self) -> u128 {
        match self {
            Self::Legacy(tx) => tx.tx().gas_limit(),
            Self::Eip2930(tx) => tx.tx().gas_limit(),
            Self::Eip1559(tx) => tx.tx().gas_limit(),
            Self::Eip4844(tx) => tx.tx().gas_limit(),
            Self::Eip7702(tx) => tx.tx().gas_limit(),
        }
    }

    fn gas_price(&self) -> Option<u128> {
        match self {
            Self::Legacy(tx) => tx.tx().gas_price(),
            Self::Eip2930(tx) => tx.tx().gas_price(),
            Self::Eip1559(tx) => tx.tx().gas_price(),
            Self::Eip4844(tx) => tx.tx().gas_price(),
            Self::Eip7702(tx) => tx.tx().gas_price(),
        }
    }

    fn max_fee_per_gas(&self) -> u128 {
        match self {
            Self::Legacy(tx) => tx.tx().max_fee_per_gas(),
            Self::Eip2930(tx) => tx.tx().max_fee_per_gas(),
            Self::Eip1559(tx) => tx.tx().max_fee_per_gas(),
            Self::Eip4844(tx) => tx.tx().max_fee_per_gas(),
            Self::Eip7702(tx) => tx.tx().max_fee_per_gas(),
        }
    }

    fn max_priority_fee_per_gas(&self) -> Option<u128> {
        match self {
            Self::Legacy(tx) => tx.tx().max_priority_fee_per_gas(),
            Self::Eip2930(tx) => tx.tx().max_priority_fee_per_gas(),
            Self::Eip1559(tx) => tx.tx().max_priority_fee_per_gas(),
            Self::Eip4844(tx) => tx.tx().max_priority_fee_per_gas(),
            Self::Eip7702(tx) => tx.tx().max_priority_fee_per_gas(),
        }
    }

    fn priority_fee_or_price(&self) -> u128 {
        match self {
            Self::Legacy(tx) => tx.tx().priority_fee_or_price(),
            Self::Eip2930(tx) => tx.tx().priority_fee_or_price(),
            Self::Eip1559(tx) => tx.tx().priority_fee_or_price(),
            Self::Eip4844(tx) => tx.tx().priority_fee_or_price(),
            Self::Eip7702(tx) => tx.tx().priority_fee_or_price(),
        }
    }

<<<<<<< HEAD
    fn max_fee_per_blob_gas(&self) -> Option<u128> {
        match self {
            Self::Legacy(tx) => tx.tx().max_fee_per_blob_gas(),
            Self::Eip2930(tx) => tx.tx().max_fee_per_blob_gas(),
            Self::Eip1559(tx) => tx.tx().max_fee_per_blob_gas(),
            Self::Eip4844(tx) => tx.tx().max_fee_per_blob_gas(),
            Self::Eip7702(tx) => tx.tx().max_fee_per_blob_gas(),
        }
    }

=======
>>>>>>> e0373940
    fn input(&self) -> &[u8] {
        match self {
            Self::Legacy(tx) => tx.tx().input(),
            Self::Eip2930(tx) => tx.tx().input(),
            Self::Eip1559(tx) => tx.tx().input(),
            Self::Eip4844(tx) => tx.tx().input(),
            Self::Eip7702(tx) => tx.tx().input(),
        }
    }

    fn nonce(&self) -> u64 {
        match self {
            Self::Legacy(tx) => tx.tx().nonce(),
            Self::Eip2930(tx) => tx.tx().nonce(),
            Self::Eip1559(tx) => tx.tx().nonce(),
            Self::Eip4844(tx) => tx.tx().nonce(),
            Self::Eip7702(tx) => tx.tx().nonce(),
        }
    }

    fn to(&self) -> TxKind {
        match self {
            Self::Legacy(tx) => tx.tx().to(),
            Self::Eip2930(tx) => tx.tx().to(),
            Self::Eip1559(tx) => tx.tx().to(),
            Self::Eip4844(tx) => tx.tx().to(),
            Self::Eip7702(tx) => tx.tx().to(),
        }
    }

    fn value(&self) -> alloy_primitives::U256 {
        match self {
            Self::Legacy(tx) => tx.tx().value(),
            Self::Eip2930(tx) => tx.tx().value(),
            Self::Eip1559(tx) => tx.tx().value(),
            Self::Eip4844(tx) => tx.tx().value(),
            Self::Eip7702(tx) => tx.tx().value(),
        }
    }

    fn ty(&self) -> u8 {
        match self {
            Self::Legacy(tx) => tx.tx().ty(),
            Self::Eip2930(tx) => tx.tx().ty(),
            Self::Eip1559(tx) => tx.tx().ty(),
            Self::Eip4844(tx) => tx.tx().ty(),
            Self::Eip7702(tx) => tx.tx().ty(),
        }
    }

    fn access_list(&self) -> Option<&AccessList> {
        match self {
            Self::Legacy(tx) => tx.tx().access_list(),
            Self::Eip2930(tx) => tx.tx().access_list(),
            Self::Eip1559(tx) => tx.tx().access_list(),
            Self::Eip4844(tx) => tx.tx().access_list(),
            Self::Eip7702(tx) => tx.tx().access_list(),
        }
    }

    fn blob_versioned_hashes(&self) -> Option<&[B256]> {
        match self {
            Self::Legacy(tx) => tx.tx().blob_versioned_hashes(),
            Self::Eip2930(tx) => tx.tx().blob_versioned_hashes(),
            Self::Eip1559(tx) => tx.tx().blob_versioned_hashes(),
            Self::Eip4844(tx) => tx.tx().blob_versioned_hashes(),
            Self::Eip7702(tx) => tx.tx().blob_versioned_hashes(),
        }
    }
<<<<<<< HEAD

    fn authorization_list(&self) -> Option<&[alloy_eips::eip7702::SignedAuthorization]> {
        match self {
            Self::Legacy(tx) => tx.tx().authorization_list(),
            Self::Eip2930(tx) => tx.tx().authorization_list(),
            Self::Eip1559(tx) => tx.tx().authorization_list(),
            Self::Eip4844(tx) => tx.tx().authorization_list(),
            Self::Eip7702(tx) => tx.tx().authorization_list(),
        }
    }
=======
>>>>>>> e0373940
}

#[cfg(test)]
mod tests {
    use super::*;
    use crate::transaction::SignableTransaction;
    use alloy_eips::{
        eip2930::{AccessList, AccessListItem},
        eip4844::BlobTransactionSidecar,
        eip7702::Authorization,
    };
    use alloy_primitives::{hex, Address, Parity, Signature, U256};
    #[allow(unused_imports)]
    use alloy_primitives::{Bytes, TxKind};
    use std::{fs, path::PathBuf, str::FromStr, vec};

    #[cfg(not(feature = "std"))]
    use std::vec::Vec;

    #[test]
    #[cfg(feature = "k256")]
    // Test vector from https://etherscan.io/tx/0xce4dc6d7a7549a98ee3b071b67e970879ff51b5b95d1c340bacd80fa1e1aab31
    fn test_decode_live_1559_tx() {
        use alloy_primitives::address;

        let raw_tx = alloy_primitives::hex::decode("02f86f0102843b9aca0085029e7822d68298f094d9e1459a7a482635700cbc20bbaf52d495ab9c9680841b55ba3ac080a0c199674fcb29f353693dd779c017823b954b3c69dffa3cd6b2a6ff7888798039a028ca912de909e7e6cdef9cdcaf24c54dd8c1032946dfa1d85c206b32a9064fe8").unwrap();
        let res = TxEnvelope::decode(&mut raw_tx.as_slice()).unwrap();

        assert_eq!(res.tx_type(), TxType::Eip1559);

        let tx = match res {
            TxEnvelope::Eip1559(tx) => tx,
            _ => unreachable!(),
        };

        assert_eq!(tx.tx().to, TxKind::Call(address!("D9e1459A7A482635700cBc20BBAF52D495Ab9C96")));
        let from = tx.recover_signer().unwrap();
        assert_eq!(from, address!("001e2b7dE757bA469a57bF6b23d982458a07eFcE"));
    }

    #[test]
    #[cfg(feature = "k256")]
    // Test vector from https://etherscan.io/tx/0x280cde7cdefe4b188750e76c888f13bd05ce9a4d7767730feefe8a0e50ca6fc4
    fn test_decode_live_legacy_tx() {
        use alloy_primitives::address;

        let raw_tx = alloy_primitives::hex::decode("f9015482078b8505d21dba0083022ef1947a250d5630b4cf539739df2c5dacb4c659f2488d880c46549a521b13d8b8e47ff36ab50000000000000000000000000000000000000000000066ab5a608bd00a23f2fe000000000000000000000000000000000000000000000000000000000000008000000000000000000000000048c04ed5691981c42154c6167398f95e8f38a7ff00000000000000000000000000000000000000000000000000000000632ceac70000000000000000000000000000000000000000000000000000000000000002000000000000000000000000c02aaa39b223fe8d0a0e5c4f27ead9083c756cc20000000000000000000000006c6ee5e31d828de241282b9606c8e98ea48526e225a0c9077369501641a92ef7399ff81c21639ed4fd8fc69cb793cfa1dbfab342e10aa0615facb2f1bcf3274a354cfe384a38d0cc008a11c2dd23a69111bc6930ba27a8").unwrap();
        let res = TxEnvelope::decode(&mut raw_tx.as_slice()).unwrap();
        assert_eq!(res.tx_type(), TxType::Legacy);

        let tx = match res {
            TxEnvelope::Legacy(tx) => tx,
            _ => unreachable!(),
        };

        assert_eq!(tx.tx().to, TxKind::Call(address!("7a250d5630B4cF539739dF2C5dAcb4c659F2488D")));
        assert_eq!(
            tx.hash().to_string(),
            "0x280cde7cdefe4b188750e76c888f13bd05ce9a4d7767730feefe8a0e50ca6fc4"
        );
        let from = tx.recover_signer().unwrap();
        assert_eq!(from, address!("a12e1462d0ceD572f396F58B6E2D03894cD7C8a4"));
    }

    #[test]
    #[cfg(feature = "k256")]
    // Test vector from https://sepolia.etherscan.io/tx/0x9a22ccb0029bc8b0ddd073be1a1d923b7ae2b2ea52100bae0db4424f9107e9c0
    // Blobscan: https://sepolia.blobscan.com/tx/0x9a22ccb0029bc8b0ddd073be1a1d923b7ae2b2ea52100bae0db4424f9107e9c0
    fn test_decode_live_4844_tx() {
        use crate::Transaction;
        use alloy_primitives::{address, b256};

        // https://sepolia.etherscan.io/getRawTx?tx=0x9a22ccb0029bc8b0ddd073be1a1d923b7ae2b2ea52100bae0db4424f9107e9c0
        let raw_tx = alloy_primitives::hex::decode("0x03f9011d83aa36a7820fa28477359400852e90edd0008252089411e9ca82a3a762b4b5bd264d4173a242e7a770648080c08504a817c800f8a5a0012ec3d6f66766bedb002a190126b3549fce0047de0d4c25cffce0dc1c57921aa00152d8e24762ff22b1cfd9f8c0683786a7ca63ba49973818b3d1e9512cd2cec4a0013b98c6c83e066d5b14af2b85199e3d4fc7d1e778dd53130d180f5077e2d1c7a001148b495d6e859114e670ca54fb6e2657f0cbae5b08063605093a4b3dc9f8f1a0011ac212f13c5dff2b2c6b600a79635103d6f580a4221079951181b25c7e654901a0c8de4cced43169f9aa3d36506363b2d2c44f6c49fc1fd91ea114c86f3757077ea01e11fdd0d1934eda0492606ee0bb80a7bf8f35cc5f86ec60fe5031ba48bfd544").unwrap();
        let res = TxEnvelope::decode(&mut raw_tx.as_slice()).unwrap();
        assert_eq!(res.tx_type(), TxType::Eip4844);

        let tx = match res {
            TxEnvelope::Eip4844(tx) => tx,
            _ => unreachable!(),
        };

        assert_eq!(
            tx.tx().to(),
            TxKind::Call(address!("11E9CA82A3a762b4B5bd264d4173a242e7a77064"))
        );

        // Assert this is the correct variant of the EIP-4844 enum, which only contains the tx.
        assert!(matches!(tx.tx(), TxEip4844Variant::TxEip4844(_)));

        assert_eq!(
            tx.tx().tx().blob_versioned_hashes,
            vec![
                b256!("012ec3d6f66766bedb002a190126b3549fce0047de0d4c25cffce0dc1c57921a"),
                b256!("0152d8e24762ff22b1cfd9f8c0683786a7ca63ba49973818b3d1e9512cd2cec4"),
                b256!("013b98c6c83e066d5b14af2b85199e3d4fc7d1e778dd53130d180f5077e2d1c7"),
                b256!("01148b495d6e859114e670ca54fb6e2657f0cbae5b08063605093a4b3dc9f8f1"),
                b256!("011ac212f13c5dff2b2c6b600a79635103d6f580a4221079951181b25c7e6549")
            ]
        );

        let from = tx.recover_signer().unwrap();
        assert_eq!(from, address!("A83C816D4f9b2783761a22BA6FADB0eB0606D7B2"));
    }

    fn test_encode_decode_roundtrip<T: SignableTransaction<Signature>>(
        tx: T,
        signature: Option<Signature>,
    ) where
        Signed<T>: Into<TxEnvelope>,
    {
        let signature = signature.unwrap_or_else(Signature::test_signature);
        let tx_signed = tx.into_signed(signature);
        let tx_envelope: TxEnvelope = tx_signed.into();
        let encoded = tx_envelope.encoded_2718();
        let decoded = TxEnvelope::decode_2718(&mut encoded.as_ref()).unwrap();
        assert_eq!(encoded.len(), tx_envelope.encode_2718_len());
        assert_eq!(decoded, tx_envelope);
    }

    #[test]
    fn test_encode_decode_eip1559() {
        let tx = TxEip1559 {
            chain_id: 1u64,
            nonce: 2,
            max_fee_per_gas: 3,
            max_priority_fee_per_gas: 4,
            gas_limit: 5,
            to: Address::left_padding_from(&[6]).into(),
            value: U256::from(7_u64),
            input: vec![8].into(),
            access_list: Default::default(),
        };
        test_encode_decode_roundtrip(tx, None);
    }

    #[test]
    fn test_encode_decode_eip1559_parity_eip155() {
        let tx = TxEip1559 {
            chain_id: 1u64,
            nonce: 2,
            max_fee_per_gas: 3,
            max_priority_fee_per_gas: 4,
            gas_limit: 5,
            to: Address::left_padding_from(&[6]).into(),
            value: U256::from(7_u64),
            input: vec![8].into(),
            access_list: Default::default(),
        };
        let signature = Signature::test_signature().with_parity(Parity::Eip155(42));
        test_encode_decode_roundtrip(tx, Some(signature));
    }

    #[test]
    fn test_encode_decode_eip2930_parity_eip155() {
        let tx = TxEip2930 {
            chain_id: 1u64,
            nonce: 2,
            gas_price: 3,
            gas_limit: 4,
            to: Address::left_padding_from(&[5]).into(),
            value: U256::from(6_u64),
            input: vec![7].into(),
            access_list: Default::default(),
        };
        let signature = Signature::test_signature().with_parity(Parity::Eip155(42));
        test_encode_decode_roundtrip(tx, Some(signature));
    }

    #[test]
    fn test_encode_decode_eip4844_parity_eip155() {
        let tx = TxEip4844 {
            chain_id: 1,
            nonce: 100,
            max_fee_per_gas: 50_000_000_000,
            max_priority_fee_per_gas: 1_000_000_000_000,
            gas_limit: 1_000_000,
            to: Address::random(),
            value: U256::from(10e18),
            input: Bytes::new(),
            access_list: AccessList(vec![AccessListItem {
                address: Address::random(),
                storage_keys: vec![B256::random()],
            }]),
            blob_versioned_hashes: vec![B256::random()],
            max_fee_per_blob_gas: 0,
        };
        let signature = Signature::test_signature().with_parity(Parity::Eip155(42));
        test_encode_decode_roundtrip(tx, Some(signature));
    }

    #[test]
    fn test_encode_decode_eip4844_sidecar_parity_eip155() {
        let tx = TxEip4844 {
            chain_id: 1,
            nonce: 100,
            max_fee_per_gas: 50_000_000_000,
            max_priority_fee_per_gas: 1_000_000_000_000,
            gas_limit: 1_000_000,
            to: Address::random(),
            value: U256::from(10e18),
            input: Bytes::new(),
            access_list: AccessList(vec![AccessListItem {
                address: Address::random(),
                storage_keys: vec![B256::random()],
            }]),
            blob_versioned_hashes: vec![B256::random()],
            max_fee_per_blob_gas: 0,
        };
        let sidecar = BlobTransactionSidecar {
            blobs: vec![[2; 131072].into()],
            commitments: vec![[3; 48].into()],
            proofs: vec![[4; 48].into()],
        };
        let tx = TxEip4844WithSidecar { tx, sidecar };
        let signature = Signature::test_signature().with_parity(Parity::Eip155(42));
        test_encode_decode_roundtrip(tx, Some(signature));
    }

    #[test]
    fn test_encode_decode_eip4844_variant_parity_eip155() {
        let tx = TxEip4844 {
            chain_id: 1,
            nonce: 100,
            max_fee_per_gas: 50_000_000_000,
            max_priority_fee_per_gas: 1_000_000_000_000,
            gas_limit: 1_000_000,
            to: Address::random(),
            value: U256::from(10e18),
            input: Bytes::new(),
            access_list: AccessList(vec![AccessListItem {
                address: Address::random(),
                storage_keys: vec![B256::random()],
            }]),
            blob_versioned_hashes: vec![B256::random()],
            max_fee_per_blob_gas: 0,
        };
        let tx = TxEip4844Variant::TxEip4844(tx);
        let signature = Signature::test_signature().with_parity(Parity::Eip155(42));
        test_encode_decode_roundtrip(tx, Some(signature));
    }

    #[test]
    fn test_encode_decode_eip2930() {
        let tx = TxEip2930 {
            chain_id: 1u64,
            nonce: 2,
            gas_price: 3,
            gas_limit: 4,
            to: Address::left_padding_from(&[5]).into(),
            value: U256::from(6_u64),
            input: vec![7].into(),
            access_list: AccessList(vec![AccessListItem {
                address: Address::left_padding_from(&[8]),
                storage_keys: vec![B256::left_padding_from(&[9])],
            }]),
        };
        test_encode_decode_roundtrip(tx, None);
    }

    #[test]
    fn test_encode_decode_eip7702() {
        let tx = TxEip7702 {
            chain_id: 1u64,
            nonce: 2,
            gas_limit: 3,
            max_fee_per_gas: 4,
            max_priority_fee_per_gas: 5,
            to: Address::left_padding_from(&[5]).into(),
            value: U256::from(6_u64),
            input: vec![7].into(),
            access_list: AccessList(vec![AccessListItem {
                address: Address::left_padding_from(&[8]),
                storage_keys: vec![B256::left_padding_from(&[9])],
            }]),
            authorization_list: vec![(Authorization {
                chain_id: U256::from(1),
                address: Address::left_padding_from(&[10]),
                nonce: 1u64,
            })
            .into_signed(Signature::from_str("48b55bfa915ac795c431978d8a6a992b628d557da5ff759b307d495a36649353efffd310ac743f371de3b9f7f9cb56c0b28ad43601b4ab949f53faa07bd2c8041b").unwrap())],
        };
        test_encode_decode_roundtrip(tx, None);
    }

    #[test]
    fn test_encode_decode_transaction_list() {
        let signature = Signature::test_signature();
        let tx = TxEnvelope::Eip1559(
            TxEip1559 {
                chain_id: 1u64,
                nonce: 2,
                max_fee_per_gas: 3,
                max_priority_fee_per_gas: 4,
                gas_limit: 5,
                to: Address::left_padding_from(&[6]).into(),
                value: U256::from(7_u64),
                input: vec![8].into(),
                access_list: Default::default(),
            }
            .into_signed(signature),
        );
        let transactions = vec![tx.clone(), tx];
        let encoded = alloy_rlp::encode(&transactions);
        let decoded = Vec::<TxEnvelope>::decode(&mut &encoded[..]).unwrap();
        assert_eq!(transactions, decoded);
    }

    #[test]
    fn decode_encode_known_rpc_transaction() {
        // test data pulled from hive test that sends blob transactions
        let network_data_path =
            PathBuf::from(env!("CARGO_MANIFEST_DIR")).join("testdata/rpc_blob_transaction.rlp");
        let data = fs::read_to_string(network_data_path).expect("Unable to read file");
        let hex_data = hex::decode(data.trim()).unwrap();

        let tx: TxEnvelope = TxEnvelope::decode_2718(&mut hex_data.as_slice()).unwrap();
        let encoded = tx.encoded_2718();
        assert_eq!(encoded, hex_data);
        assert_eq!(tx.encode_2718_len(), hex_data.len());
    }

    #[cfg(feature = "serde")]
    fn test_serde_roundtrip<T: SignableTransaction<Signature>>(tx: T)
    where
        Signed<T>: Into<TxEnvelope>,
    {
        let signature = Signature::test_signature();
        let tx_envelope: TxEnvelope = tx.into_signed(signature).into();

        let serialized = serde_json::to_string(&tx_envelope).unwrap();
        let deserialized: TxEnvelope = serde_json::from_str(&serialized).unwrap();

        assert_eq!(tx_envelope, deserialized);
    }

    #[test]
    #[cfg(feature = "serde")]
    fn test_serde_roundtrip_legacy() {
        let tx = TxLegacy {
            chain_id: Some(1),
            nonce: 100,
            gas_price: 3_000_000_000,
            gas_limit: 50_000,
            to: Address::default().into(),
            value: U256::from(10e18),
            input: Bytes::new(),
        };
        test_serde_roundtrip(tx);
    }

    #[test]
    #[cfg(feature = "serde")]
    fn test_serde_roundtrip_eip1559() {
        let tx = TxEip1559 {
            chain_id: 1,
            nonce: 100,
            max_fee_per_gas: 50_000_000_000,
            max_priority_fee_per_gas: 1_000_000_000_000,
            gas_limit: 1_000_000,
            to: TxKind::Create,
            value: U256::from(10e18),
            input: Bytes::new(),
            access_list: AccessList(vec![AccessListItem {
                address: Address::random(),
                storage_keys: vec![B256::random()],
            }]),
        };
        test_serde_roundtrip(tx);
    }

    #[test]
    #[cfg(feature = "serde")]
    fn test_serde_roundtrip_eip2930() {
        let tx = TxEip2930 {
            chain_id: u64::MAX,
            nonce: u64::MAX,
            gas_price: u128::MAX,
            gas_limit: u128::MAX,
            to: Address::random().into(),
            value: U256::MAX,
            input: Bytes::new(),
            access_list: Default::default(),
        };
        test_serde_roundtrip(tx);
    }

    #[test]
    #[cfg(feature = "serde")]
    fn test_serde_roundtrip_eip4844() {
        let tx = TxEip4844Variant::TxEip4844(TxEip4844 {
            chain_id: 1,
            nonce: 100,
            max_fee_per_gas: 50_000_000_000,
            max_priority_fee_per_gas: 1_000_000_000_000,
            gas_limit: 1_000_000,
            to: Address::random(),
            value: U256::from(10e18),
            input: Bytes::new(),
            access_list: AccessList(vec![AccessListItem {
                address: Address::random(),
                storage_keys: vec![B256::random()],
            }]),
            blob_versioned_hashes: vec![B256::random()],
            max_fee_per_blob_gas: 0,
        });
        test_serde_roundtrip(tx);

        let tx = TxEip4844Variant::TxEip4844WithSidecar(TxEip4844WithSidecar {
            tx: TxEip4844 {
                chain_id: 1,
                nonce: 100,
                max_fee_per_gas: 50_000_000_000,
                max_priority_fee_per_gas: 1_000_000_000_000,
                gas_limit: 1_000_000,
                to: Address::random(),
                value: U256::from(10e18),
                input: Bytes::new(),
                access_list: AccessList(vec![AccessListItem {
                    address: Address::random(),
                    storage_keys: vec![B256::random()],
                }]),
                blob_versioned_hashes: vec![B256::random()],
                max_fee_per_blob_gas: 0,
            },
            sidecar: Default::default(),
        });
        test_serde_roundtrip(tx);
    }

    #[test]
    #[cfg(feature = "serde")]
    fn test_serde_roundtrip_eip7702() {
        let tx = TxEip7702 {
            chain_id: u64::MAX,
            nonce: u64::MAX,
            gas_limit: u128::MAX,
            max_fee_per_gas: u128::MAX,
            max_priority_fee_per_gas: u128::MAX,
            to: Address::random().into(),
            value: U256::MAX,
            input: Bytes::new(),
            access_list: AccessList(vec![AccessListItem {
                address: Address::random(),
                storage_keys: vec![B256::random()],
            }]),
            authorization_list: vec![(Authorization {
                chain_id: U256::from(1),
                address: Address::left_padding_from(&[1]),
                nonce: 1u64,
            })
            .into_signed(Signature::from_str("48b55bfa915ac795c431978d8a6a992b628d557da5ff759b307d495a36649353efffd310ac743f371de3b9f7f9cb56c0b28ad43601b4ab949f53faa07bd2c8041b").unwrap())],
        };
        test_serde_roundtrip(tx);
    }
}<|MERGE_RESOLUTION|>--- conflicted
+++ resolved
@@ -468,7 +468,6 @@
         }
     }
 
-<<<<<<< HEAD
     fn max_fee_per_blob_gas(&self) -> Option<u128> {
         match self {
             Self::Legacy(tx) => tx.tx().max_fee_per_blob_gas(),
@@ -479,8 +478,6 @@
         }
     }
 
-=======
->>>>>>> e0373940
     fn input(&self) -> &[u8] {
         match self {
             Self::Legacy(tx) => tx.tx().input(),
@@ -550,7 +547,6 @@
             Self::Eip7702(tx) => tx.tx().blob_versioned_hashes(),
         }
     }
-<<<<<<< HEAD
 
     fn authorization_list(&self) -> Option<&[alloy_eips::eip7702::SignedAuthorization]> {
         match self {
@@ -561,8 +557,6 @@
             Self::Eip7702(tx) => tx.tx().authorization_list(),
         }
     }
-=======
->>>>>>> e0373940
 }
 
 #[cfg(test)]
